'use strict';

import { readFileSync } from 'fs';
import Janode from '../../../src/janode.js';
import config from './config.js';
const { janode: janodeConfig, web: serverConfig } = config;

import { fileURLToPath } from 'url';
import { dirname, basename } from 'path';
const __filename = fileURLToPath(import.meta.url);
const __dirname = dirname(__filename);

const { Logger } = Janode;
const LOG_NS = `[${basename(__filename)}]`;
import AudioBridgePlugin from '../../../src/plugins/audiobridge-plugin.js';

import express from 'express';
const app = express();
const options = {
  key: serverConfig.key ? readFileSync(serverConfig.key) : null,
  cert: serverConfig.cert ? readFileSync(serverConfig.cert) : null,
};
import { createServer as createHttpsServer } from 'https';
import { createServer as createHttpServer } from 'http';
const httpServer = (options.key && options.cert) ? createHttpsServer(options, app) : createHttpServer(app);
import { Server } from 'socket.io';
const io = new Server(httpServer);

const scheduleBackEndConnection = (function () {
  let task = null;

  return (function (del = 10) {
    if (task) return;
    Logger.info(`${LOG_NS} scheduled connection in ${del} seconds`);
    task = setTimeout(() => {
      initBackEnd()
        .then(() => task = null)
        .catch(() => {
          task = null;
          scheduleBackEndConnection();
        });
    }, del * 1000);
  });
})();

let janodeSession;
let janodeManagerHandle;

(function main() {

  initFrontEnd().catch(({ message }) => Logger.error(`${LOG_NS} failure initializing front-end: ${message}`));

  scheduleBackEndConnection(1);

})();

async function initBackEnd() {
  Logger.info(`${LOG_NS} connecting Janode...`);
  let connection;

  try {
    connection = await Janode.connect(janodeConfig);
    Logger.info(`${LOG_NS} connection with Janus created`);

    connection.once(Janode.EVENT.CONNECTION_CLOSED, () => {
      Logger.info(`${LOG_NS} connection with Janus closed`);
    });

    connection.once(Janode.EVENT.CONNECTION_ERROR, ({ message }) => {
      Logger.info(`${LOG_NS} connection with Janus error (${message})`);

      replyError(io, 'backend-failure');

      scheduleBackEndConnection();
    });

    const session = await connection.create();
    Logger.info(`${LOG_NS} session with Janus created`);
    janodeSession = session;

    session.once(Janode.EVENT.SESSION_DESTROYED, () => {
      Logger.info(`${LOG_NS} session destroyed`);
      janodeSession = null;
    });

    const handle = await session.attach(AudioBridgePlugin);
    Logger.info(`${LOG_NS} manager handle attached`);
    janodeManagerHandle = handle;

    // generic handle events
    handle.once(Janode.EVENT.HANDLE_DETACHED, () => {
      Logger.info(`${LOG_NS} manager handle detached`);
    });
  } catch (error) {
    Logger.error(`${LOG_NS} Janode setup error (${error.message})`);
    if (connection) connection.close().catch(() => { });

    // notify clients
    replyError(io, 'backend-failure');

    throw error;
  }
}

function initFrontEnd() {
  if (httpServer.listening) return Promise.reject(new Error('Server already listening'));

  Logger.info(`${LOG_NS} initializing socketio front end...`);

  io.on('connection', function (socket) {
    const remote = `[${socket.request.connection.remoteAddress}:${socket.request.connection.remotePort}]`;
    Logger.info(`${LOG_NS} ${remote} connection with client established`);

    let audioHandle;

    /*----------*/
    /* USER API */
    /*----------*/

    socket.on('join', async (evtdata = {}) => {
      Logger.info(`${LOG_NS} ${remote} join received`);
      const { _id, data: joindata = {} } = evtdata;

      if (!checkSessions(janodeSession, true, socket, evtdata)) return;

      if (audioHandle) {
        Logger.verbose(`${LOG_NS} ${remote} detaching previous handle`);
        await audioHandle.detach().catch(() => { });
      }

      try {
        audioHandle = await janodeSession.attach(AudioBridgePlugin);
        Logger.info(`${LOG_NS} ${remote} audiobridge handle ${audioHandle.id} attached`);

        // custom audiobridge events
        audioHandle.once(AudioBridgePlugin.EVENT.AUDIOBRIDGE_DESTROYED, evtdata => {
          audioHandle.detach().catch(() => { });
          replyEvent(socket, 'destroyed', evtdata);
        });

        audioHandle.on(AudioBridgePlugin.EVENT.AUDIOBRIDGE_PEER_JOINED, evtdata => {
          replyEvent(socket, 'peer-joined', evtdata);
        });

        audioHandle.on(AudioBridgePlugin.EVENT.AUDIOBRIDGE_PEER_LEAVING, evtdata => {
          replyEvent(socket, 'peer-leaving', evtdata);
        });

        audioHandle.on(AudioBridgePlugin.EVENT.AUDIOBRIDGE_PEER_CONFIGURED, evtdata => {
          replyEvent(socket, 'peer-configured', evtdata);
        });

        audioHandle.on(AudioBridgePlugin.EVENT.AUDIOBRIDGE_KICKED, evtdata => {
          audioHandle.detach().catch(() => { });
          replyEvent(socket, 'kicked', evtdata);
        });

        audioHandle.on(AudioBridgePlugin.EVENT.AUDIOBRIDGE_PEER_KICKED, evtdata => {
          replyEvent(socket, 'peer-kicked', evtdata);
        });

        audioHandle.on(AudioBridgePlugin.EVENT.AUDIOBRIDGE_TALKING, evtdata => {
          replyEvent(socket, 'talking', evtdata);
        });

        audioHandle.on(AudioBridgePlugin.EVENT.AUDIOBRIDGE_PEER_TALKING, evtdata => {
          replyEvent(socket, 'peer-talking', evtdata);
        });

<<<<<<< HEAD

        audioHandle.on(AudioBridgePlugin.EVENT.AUDIOBRIDGE_PEER_SUSPENDED, evtdata => {
          replyEvent(socket, 'peer-suspended', evtdata);
        });


        audioHandle.on(AudioBridgePlugin.EVENT.AUDIOBRIDGE_PEER_RESUMED, evtdata => {
          replyEvent(socket, 'peer-resumed', evtdata);
=======
        audioHandle.on(AudioBridgePlugin.EVENT.AUDIOBRIDGE_ROOM_MUTED, evtdata => {
          replyEvent(socket, 'room-muted-update', evtdata);
>>>>>>> 0344e8a7
        });

        // generic audiobridge events
        audioHandle.on(Janode.EVENT.HANDLE_WEBRTCUP, () => Logger.info(`${LOG_NS} ${audioHandle.name} webrtcup event`));
        audioHandle.on(Janode.EVENT.HANDLE_MEDIA, evtdata => Logger.info(`${LOG_NS} ${audioHandle.name} media event ${JSON.stringify(evtdata)}`));
        audioHandle.on(Janode.EVENT.HANDLE_SLOWLINK, evtdata => Logger.info(`${LOG_NS} ${audioHandle.name} slowlink event ${JSON.stringify(evtdata)}`));
        audioHandle.on(Janode.EVENT.HANDLE_HANGUP, evtdata => Logger.info(`${LOG_NS} ${audioHandle.name} hangup event ${JSON.stringify(evtdata)}`));
        audioHandle.once(Janode.EVENT.HANDLE_DETACHED, () => {
          Logger.info(`${LOG_NS} ${audioHandle.name} detached event`);
        });
        audioHandle.on(Janode.EVENT.HANDLE_TRICKLE, evtdata => Logger.info(`${LOG_NS} ${audioHandle.name} trickle event ${JSON.stringify(evtdata)}`));

        const response = await audioHandle.join(joindata);

        replyEvent(socket, 'joined', response, _id);

        Logger.info(`${LOG_NS} ${remote} joined sent`);
      } catch ({ message }) {
        if (audioHandle) audioHandle.detach().catch(() => { });
        replyError(socket, message, joindata, _id);
      }
    });

    socket.on('configure', async (evtdata = {}) => {
      Logger.info(`${LOG_NS} ${remote} configure received`);
      const { _id, data: confdata = {} } = evtdata;

      if (!checkSessions(janodeSession, audioHandle, socket, evtdata)) return;

      try {
        const response = await audioHandle.configure(confdata);
        replyEvent(socket, 'configured', response, _id);
        Logger.info(`${LOG_NS} ${remote} configured sent`);
      } catch ({ message }) {
        replyError(socket, message, confdata, _id);
      }
    });

    socket.on('hangup', async (evtdata = {}) => {
      Logger.info(`${LOG_NS} ${remote} hangup received`);
      const { _id, data: hangupdata = {} } = evtdata;

      if (!checkSessions(janodeSession, audioHandle, socket, evtdata)) return;

      try {
        const response = await audioHandle.audioHangup();
        replyEvent(socket, 'hangingup', response, _id);
        Logger.info(`${LOG_NS} ${remote} hangingup sent`);
      } catch ({ message }) {
        replyError(socket, message, hangupdata, _id);
      }
    });

    socket.on('leave', async (evtdata = {}) => {
      Logger.info(`${LOG_NS} ${remote} leave received`);
      const { _id, data: leavedata = {} } = evtdata;

      if (!checkSessions(janodeSession, audioHandle, socket, evtdata)) return;

      try {
        const response = await audioHandle.leave();
        replyEvent(socket, 'leaving', response, _id);
        Logger.info(`${LOG_NS} ${remote} leaving sent`);
        audioHandle.detach().catch(() => { });
      } catch ({ message }) {
        replyError(socket, message, leavedata, _id);
      }
    });

    // trickle candidate from the client
    socket.on('trickle', async (evtdata = {}) => {
      Logger.info(`${LOG_NS} ${remote} trickle received`);
      const { _id, data: trickledata = {} } = evtdata;

      if (!checkSessions(janodeSession, audioHandle, socket, evtdata)) return;

      audioHandle.trickle(trickledata.candidate).catch(({ message }) => replyError(socket, message, trickledata, _id));
    });

    // trickle complete signal from the client
    socket.on('trickle-complete', async (evtdata = {}) => {
      Logger.info(`${LOG_NS} ${remote} trickle-complete received`);
      const { _id, data: trickledata = {} } = evtdata;

      if (!checkSessions(janodeSession, audioHandle, socket, evtdata)) return;

      audioHandle.trickleComplete().catch(({ message }) => replyError(socket, message, trickledata, _id));
    });

    // socket disconnection event
    socket.on('disconnect', () => {
      Logger.info(`${LOG_NS} ${remote} disconnected socket`);

      if (audioHandle) audioHandle.detach().catch(() => { });
    });

    /*----------------*/
    /* Management API */
    /*----------------*/

    socket.on('list-participants', async (evtdata = {}) => {
      Logger.info(`${LOG_NS} ${remote} list-participants received`);
      const { _id, data: listdata = {} } = evtdata;

      if (!checkSessions(janodeSession, janodeManagerHandle, socket, evtdata)) return;

      try {
        const response = await janodeManagerHandle.listParticipants(listdata);
        replyEvent(socket, 'participants-list', response, _id);
        Logger.info(`${LOG_NS} ${remote} participants-list sent`);
      } catch ({ message }) {
        replyError(socket, message, listdata, _id);
      }
    });

    socket.on('kick', async (evtdata = {}) => {
      Logger.info(`${LOG_NS} ${remote} kick received`);
      const { _id, data: kickdata = {} } = evtdata;

      if (!checkSessions(janodeSession, janodeManagerHandle, socket, evtdata)) return;

      try {
        const response = await janodeManagerHandle.kick(kickdata);
        replyEvent(socket, 'peer-kicked', response, _id);
        Logger.info(`${LOG_NS} ${remote} kicked sent`);
      } catch ({ message }) {
        replyError(socket, message, kickdata, _id);
      }
    });

    socket.on('exists', async (evtdata = {}) => {
      Logger.info(`${LOG_NS} ${remote} exists received`);
      const { _id, data: existsdata = {} } = evtdata;

      if (!checkSessions(janodeSession, janodeManagerHandle, socket, evtdata)) return;

      try {
        const response = await janodeManagerHandle.exists(existsdata);
        replyEvent(socket, 'exists', response, _id);
        Logger.info(`${LOG_NS} ${remote} exists sent`);
      } catch ({ message }) {
        replyError(socket, message, existsdata, _id);
      }
    });

    socket.on('list-rooms', async (evtdata = {}) => {
      Logger.info(`${LOG_NS} ${remote} list-rooms received`);
      const { _id, data: listdata = {} } = evtdata;

      if (!checkSessions(janodeSession, janodeManagerHandle, socket, evtdata)) return;

      try {
        const response = await janodeManagerHandle.list();
        replyEvent(socket, 'rooms-list', response, _id);
        Logger.info(`${LOG_NS} ${remote} rooms-list sent`);
      } catch ({ message }) {
        replyError(socket, message, listdata, _id);
      }
    });

    socket.on('create', async (evtdata = {}) => {
      Logger.info(`${LOG_NS} ${remote} create received`);
      const { _id, data: createdata = {} } = evtdata;

      if (!checkSessions(janodeSession, janodeManagerHandle, socket, evtdata)) return;

      try {
        const response = await janodeManagerHandle.create(createdata);
        replyEvent(socket, 'created', response, _id);
        Logger.info(`${LOG_NS} ${remote} created sent`);
      } catch ({ message }) {
        replyError(socket, message, createdata, _id);
      }
    });

    socket.on('destroy', async (evtdata = {}) => {
      Logger.info(`${LOG_NS} ${remote} destroy received`);
      const { _id, data: destroydata = {} } = evtdata;

      if (!checkSessions(janodeSession, janodeManagerHandle, socket, evtdata)) return;

      try {
        const response = await janodeManagerHandle.destroy(destroydata);
        replyEvent(socket, 'destroyed', response, _id);
        Logger.info(`${LOG_NS} ${remote} destroyed sent`);
      } catch ({ message }) {
        replyError(socket, message, destroydata, _id);
      }
    });

    socket.on('enable-recording', async (evtdata = {}) => {
      Logger.info(`${LOG_NS} ${remote} enable-recording received`);
      const { _id, data: recordingdata = {} } = evtdata;

      if (!checkSessions(janodeSession, janodeManagerHandle, socket, evtdata)) return;

      try {
        const response = await janodeManagerHandle.enableRecording(recordingdata);
        replyEvent(socket, 'recording-status', response, _id);
        Logger.info(`${LOG_NS} ${remote} recording-status sent`);
      } catch ({ message }) {
        replyError(socket, message, recordingdata, _id);
      }
    });

    socket.on('allow', async (evtdata = {}) => {
      Logger.info(`${LOG_NS} ${remote} allow received`);
      const { _id, data: allowdata = {} } = evtdata;

      if (!checkSessions(janodeSession, janodeManagerHandle, socket, evtdata)) return;

      try {
        const response = janodeManagerHandle.allow(allowdata);
        replyEvent(socket, 'allowed', response, _id);
        Logger.info(`${LOG_NS} ${remote} allowed sent`);
      } catch ({ message }) {
        replyError(socket, message, allowdata, _id);
      }
    });

    socket.on('rtp-fwd-start', async (evtdata = {}) => {
      Logger.info(`${LOG_NS} ${remote} rtp-fwd-start received`);
      const { _id, data: rtpstartdata = {} } = evtdata;

      if (!checkSessions(janodeSession, janodeManagerHandle, socket, evtdata)) return;

      try {
        const response = await janodeManagerHandle.startForward(rtpstartdata);
        replyEvent(socket, 'rtp-fwd-started', response, _id);
        Logger.info(`${LOG_NS} ${remote} rtp-fwd-started sent`);
      } catch ({ message }) {
        replyError(socket, message, rtpstartdata, _id);
      }
    });

    socket.on('rtp-fwd-stop', async (evtdata = {}) => {
      Logger.info(`${LOG_NS} ${remote} rtp-fwd-stop received`);
      const { _id, data: rtpstopdata = {} } = evtdata;

      if (!checkSessions(janodeSession, janodeManagerHandle, socket, evtdata)) return;

      try {
        const response = await janodeManagerHandle.stopForward(rtpstopdata);
        replyEvent(socket, 'rtp-fwd-stopped', response, _id);
        Logger.info(`${LOG_NS} ${remote} rtp-fwd-stopped sent`);
      } catch ({ message }) {
        replyError(socket, message, rtpstopdata, _id);
      }
    });

    socket.on('rtp-fwd-list', async (evtdata = {}) => {
      Logger.info(`${LOG_NS} ${remote} rtp-fwd-list received`);
      const { _id, data: rtplistdata = {} } = evtdata;

      if (!checkSessions(janodeSession, janodeManagerHandle, socket, evtdata)) return;

      try {
        const response = await janodeManagerHandle.listForward(rtplistdata);
        replyEvent(socket, 'rtp-fwd-list', response, _id);
        Logger.info(`${LOG_NS} ${remote} rtp-fwd-list sent`);
      } catch ({ message }) {
        replyError(socket, message, rtplistdata, _id);
      }
    });

<<<<<<< HEAD
    socket.on('suspend-peer', async (evtdata = {}) => {
      Logger.info(`${LOG_NS} ${remote} suspend-peer received`);
      const { _id, data: suspendpeerdata = {} } = evtdata;
=======
    socket.on('mute-room', async (evtdata = {}) => {
      Logger.info(`${LOG_NS} ${remote} mute-room received`);
      const { _id, data: mutedata = {} } = evtdata;
>>>>>>> 0344e8a7

      if (!checkSessions(janodeSession, janodeManagerHandle, socket, evtdata)) return;

      try {
<<<<<<< HEAD
        await janodeManagerHandle.suspend(suspendpeerdata);
        replyEvent(socket, 'peer-suspended', {}, _id);
        Logger.info(`${LOG_NS} ${remote} peer-suspended sent`);
      } catch ({ message }) {
        replyError(socket, message, suspendpeerdata, _id);
      }
    });

    socket.on('resume-peer', async (evtdata = {}) => {
      Logger.info(`${LOG_NS} ${remote} resume-peer received`);
      const { _id, data: resumepeerdata = {} } = evtdata;
=======
        const response = await janodeManagerHandle.muteRoom(mutedata);
        replyEvent(socket, 'room-muted', response, _id);
        Logger.info(`${LOG_NS} ${remote} room-muted sent`);
      } catch ({ message }) {
        replyError(socket, message, mutedata, _id);
      }
    });

    socket.on('unmute-room', async (evtdata = {}) => {
      Logger.info(`${LOG_NS} ${remote} unmute-room received`);
      const { _id, data: unmutedata = {} } = evtdata;
>>>>>>> 0344e8a7

      if (!checkSessions(janodeSession, janodeManagerHandle, socket, evtdata)) return;

      try {
<<<<<<< HEAD
        await janodeManagerHandle.resume(resumepeerdata);
        replyEvent(socket, 'peer-resumed', {}, _id);
        Logger.info(`${LOG_NS} ${remote} peer-resumed sent`);
      } catch ({ message }) {
        replyError(socket, message, resumepeerdata, _id);
=======
        const response = await janodeManagerHandle.unmuteRoom(unmutedata);
        replyEvent(socket, 'room-unmuted', response, _id);
        Logger.info(`${LOG_NS} ${remote} room-unmuted sent`);
      } catch ({ message }) {
        replyError(socket, message, unmutedata, _id);
>>>>>>> 0344e8a7
      }
    });

  });

  // disable caching for all app
  app.set('etag', false).set('view cache', false);

  // static content
  app.use('/janode', express.static(__dirname + '/../html/', {
    etag: false,
    lastModified: false,
    maxAge: 0,
  }));

  // http server binding
  return new Promise((resolve, reject) => {
    // web server binding
    httpServer.listen(
      serverConfig.port,
      serverConfig.bind,
      () => {
        Logger.info(`${LOG_NS} server listening on ${(options.key && options.cert) ? 'https' : 'http'}://${serverConfig.bind}:${serverConfig.port}/janode`);
        resolve();
      }
    );

    httpServer.on('error', e => reject(e));
  });
}

function checkSessions(session, handle, socket, { data, _id }) {
  if (!session) {
    replyError(socket, 'session-not-available', data, _id);
    return false;
  }
  if (!handle) {
    replyError(socket, 'handle-not-available', data, _id);
    return false;
  }
  return true;
}

function replyEvent(socket, evtname, data, _id) {
  const evtdata = {
    data,
  };
  if (_id) evtdata._id = _id;

  socket.emit(evtname, evtdata);
}

function replyError(socket, message, request, _id) {
  const evtdata = {
    error: message,
  };
  if (request) evtdata.request = request;
  if (_id) evtdata._id = _id;

  socket.emit('audiobridge-error', evtdata);
}<|MERGE_RESOLUTION|>--- conflicted
+++ resolved
@@ -167,19 +167,16 @@
           replyEvent(socket, 'peer-talking', evtdata);
         });
 
-<<<<<<< HEAD
+        audioHandle.on(AudioBridgePlugin.EVENT.AUDIOBRIDGE_ROOM_MUTED, evtdata => {
+          replyEvent(socket, 'room-muted-update', evtdata);
+        });
 
         audioHandle.on(AudioBridgePlugin.EVENT.AUDIOBRIDGE_PEER_SUSPENDED, evtdata => {
           replyEvent(socket, 'peer-suspended', evtdata);
         });
 
-
         audioHandle.on(AudioBridgePlugin.EVENT.AUDIOBRIDGE_PEER_RESUMED, evtdata => {
           replyEvent(socket, 'peer-resumed', evtdata);
-=======
-        audioHandle.on(AudioBridgePlugin.EVENT.AUDIOBRIDGE_ROOM_MUTED, evtdata => {
-          replyEvent(socket, 'room-muted-update', evtdata);
->>>>>>> 0344e8a7
         });
 
         // generic audiobridge events
@@ -445,20 +442,43 @@
       }
     });
 
-<<<<<<< HEAD
+    socket.on('mute-room', async (evtdata = {}) => {
+      Logger.info(`${LOG_NS} ${remote} mute-room received`);
+      const { _id, data: mutedata = {} } = evtdata;
+
+      if (!checkSessions(janodeSession, janodeManagerHandle, socket, evtdata)) return;
+
+      try {
+        const response = await janodeManagerHandle.muteRoom(mutedata);
+        replyEvent(socket, 'room-muted', response, _id);
+        Logger.info(`${LOG_NS} ${remote} room-muted sent`);
+      } catch ({ message }) {
+        replyError(socket, message, mutedata, _id);
+      }
+    });
+
+    socket.on('unmute-room', async (evtdata = {}) => {
+      Logger.info(`${LOG_NS} ${remote} unmute-room received`);
+      const { _id, data: unmutedata = {} } = evtdata;
+
+      if (!checkSessions(janodeSession, janodeManagerHandle, socket, evtdata)) return;
+
+      try {
+        const response = await janodeManagerHandle.unmuteRoom(unmutedata);
+        replyEvent(socket, 'room-unmuted', response, _id);
+        Logger.info(`${LOG_NS} ${remote} room-unmuted sent`);
+      } catch ({ message }) {
+        replyError(socket, message, unmutedata, _id);
+      }
+    });
+
     socket.on('suspend-peer', async (evtdata = {}) => {
       Logger.info(`${LOG_NS} ${remote} suspend-peer received`);
       const { _id, data: suspendpeerdata = {} } = evtdata;
-=======
-    socket.on('mute-room', async (evtdata = {}) => {
-      Logger.info(`${LOG_NS} ${remote} mute-room received`);
-      const { _id, data: mutedata = {} } = evtdata;
->>>>>>> 0344e8a7
-
-      if (!checkSessions(janodeSession, janodeManagerHandle, socket, evtdata)) return;
-
-      try {
-<<<<<<< HEAD
+
+      if (!checkSessions(janodeSession, janodeManagerHandle, socket, evtdata)) return;
+
+      try {
         await janodeManagerHandle.suspend(suspendpeerdata);
         replyEvent(socket, 'peer-suspended', {}, _id);
         Logger.info(`${LOG_NS} ${remote} peer-suspended sent`);
@@ -470,36 +490,15 @@
     socket.on('resume-peer', async (evtdata = {}) => {
       Logger.info(`${LOG_NS} ${remote} resume-peer received`);
       const { _id, data: resumepeerdata = {} } = evtdata;
-=======
-        const response = await janodeManagerHandle.muteRoom(mutedata);
-        replyEvent(socket, 'room-muted', response, _id);
-        Logger.info(`${LOG_NS} ${remote} room-muted sent`);
-      } catch ({ message }) {
-        replyError(socket, message, mutedata, _id);
-      }
-    });
-
-    socket.on('unmute-room', async (evtdata = {}) => {
-      Logger.info(`${LOG_NS} ${remote} unmute-room received`);
-      const { _id, data: unmutedata = {} } = evtdata;
->>>>>>> 0344e8a7
-
-      if (!checkSessions(janodeSession, janodeManagerHandle, socket, evtdata)) return;
-
-      try {
-<<<<<<< HEAD
+
+      if (!checkSessions(janodeSession, janodeManagerHandle, socket, evtdata)) return;
+
+      try {
         await janodeManagerHandle.resume(resumepeerdata);
         replyEvent(socket, 'peer-resumed', {}, _id);
         Logger.info(`${LOG_NS} ${remote} peer-resumed sent`);
       } catch ({ message }) {
         replyError(socket, message, resumepeerdata, _id);
-=======
-        const response = await janodeManagerHandle.unmuteRoom(unmutedata);
-        replyEvent(socket, 'room-unmuted', response, _id);
-        Logger.info(`${LOG_NS} ${remote} room-unmuted sent`);
-      } catch ({ message }) {
-        replyError(socket, message, unmutedata, _id);
->>>>>>> 0344e8a7
       }
     });
 
